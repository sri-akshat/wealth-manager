openapi: 3.1.0
info:
<<<<<<< HEAD
  title: Gateway Service
  description: API Gateway service for wealth manager platform.
  contact:
    name: Wealth Manager Team
    url: https://github.com/sri-akshat/wealth-manager
  license:
    name: Private
  version: 1.0.0
=======
  title: KYC Service
  description: KYC (Know Your Customer) service for wealth manager platform.
  version: 0.1.0
>>>>>>> 8e2c394e
paths:
  /:
    get:
      summary: Root
      description: Root endpoint that provides basic service information.
      operationId: root__get
      responses:
        '200':
          description: Successful Response
          content:
            application/json:
              schema:
                $ref: '#/components/schemas/MessageResponse'
  /health:
    get:
      summary: Health Check
      description: Check if the service is healthy.
      operationId: health_check_health_get
      responses:
        '200':
          description: Successful Response
          content:
            application/json:
              schema:
                $ref: '#/components/schemas/MessageResponse'
components:
  schemas:
    MessageResponse:
      properties:
        message:
          type: string
          title: Message
        service:
          type: string
          title: Service
        version:
          type: string
          title: Version
        status:
          type: string
          title: Status
      type: object
      required:
      - message
      - service
      - version
      - status
      title: MessageResponse
tags:
- name: system
  description: System maintenance operations<|MERGE_RESOLUTION|>--- conflicted
+++ resolved
@@ -1,25 +1,13 @@
 openapi: 3.1.0
 info:
-<<<<<<< HEAD
-  title: Gateway Service
-  description: API Gateway service for wealth manager platform.
-  contact:
-    name: Wealth Manager Team
-    url: https://github.com/sri-akshat/wealth-manager
-  license:
-    name: Private
-  version: 1.0.0
-=======
   title: KYC Service
   description: KYC (Know Your Customer) service for wealth manager platform.
   version: 0.1.0
->>>>>>> 8e2c394e
 paths:
-  /:
+  /health:
     get:
-      summary: Root
-      description: Root endpoint that provides basic service information.
-      operationId: root__get
+      summary: Health Check
+      operationId: health_check_health_get
       responses:
         '200':
           description: Successful Response
@@ -27,11 +15,10 @@
             application/json:
               schema:
                 $ref: '#/components/schemas/MessageResponse'
-  /health:
+  /:
     get:
-      summary: Health Check
-      description: Check if the service is healthy.
-      operationId: health_check_health_get
+      summary: Root
+      operationId: root__get
       responses:
         '200':
           description: Successful Response
@@ -61,7 +48,4 @@
       - service
       - version
       - status
-      title: MessageResponse
-tags:
-- name: system
-  description: System maintenance operations+      title: MessageResponse